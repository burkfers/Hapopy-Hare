--- conflicted
+++ resolved
@@ -2436,12 +2436,7 @@
 
 if [ "$UNINSTALL" -eq 0 ]; then
     if [ "${INSTALL}" -eq 1 ]; then
-<<<<<<< HEAD
         echo -e "${TITLE}$(get_logo "Hapopy Hare interactive installer...")"
-        read_default_config  # Parses template file parameters into memory
-=======
-        echo -e "${TITLE}$(get_logo "Happy Hare interactive installer...")"
->>>>>>> a6068705
         questionaire         # Update in memory parameters from questionaire
         read_default_config  # Parses template file parameters into memory
 
