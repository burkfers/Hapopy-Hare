--- conflicted
+++ resolved
@@ -1,10 +1,4 @@
 # Happy Hare MMU Software
-<<<<<<< HEAD
-#
-# Allows for flexible creation of virtual leds chains - one for each of the supported
-# segments (exit, entry, status). Entry and exit are indexed by gate number.
-=======
->>>>>>> 4c2beab8
 #
 # Allows for flexible creation of virtual leds chains - one for each of the supported
 # segments (exit, entry, status). Entry and exit are indexed by gate number.
@@ -25,11 +19,7 @@
 
 class VirtualMmuLedChain:
     def __init__(self, config, segment, config_chains):
-<<<<<<< HEAD
-        self.printer = printer = config.get_printer()
-=======
         self.printer = config.get_printer()
->>>>>>> 4c2beab8
         self.name = "mmu_%s_leds" % segment
         self.config_chains = config_chains
 
@@ -66,31 +56,18 @@
                 status = chain.led_helper.get_status(eventtime)['color_data']
                 chain_status[chain] = status
             state.append(chain_status[chain][led])
-<<<<<<< HEAD
-        return dict(color_data=state)
-=======
         return {"color_data": state}
->>>>>>> 4c2beab8
 
 
 class MmuLeds:
 
     PER_GATE_SEGMENTS = ['exit', 'entry']
-<<<<<<< HEAD
-    SEGMENTS = PER_GATE_SEGMENTS + ['status']
-
-    def __init__(self, config):
-        self.printer = printer = config.get_printer()
-
-        self.num_gates = printer.lookup_object("mmu_machine").num_gates
-=======
     SEGMENTS = PER_GATE_SEGMENTS + ['status', 'logo']
 
     def __init__(self, config):
         self.printer = config.get_printer()
 
         self.num_gates = self.printer.lookup_object("mmu_machine").num_gates
->>>>>>> 4c2beab8
         self.frame_rate = config.getint('frame_rate', 24)
 
         # Create virtual led chains
@@ -99,11 +76,7 @@
             name = "%s_leds" % segment
             config_chains = [self.parse_chain(line) for line in config.get(name, '').split('\n') if line.strip()]
             self.virtual_chains[segment] = VirtualMmuLedChain(config, segment, config_chains)
-<<<<<<< HEAD
-            printer.add_object("mmu_%s" % name, self.virtual_chains[segment])
-=======
             self.printer.add_object("mmu_%s" % name, self.virtual_chains[segment])
->>>>>>> 4c2beab8
 
             num_leds = len(self.virtual_chains[segment].leds)
             if segment in self.PER_GATE_SEGMENTS and num_leds > 0 and num_leds != self.num_gates:
@@ -120,22 +93,12 @@
                     raise config.error("Same MMU LED (with index %d) used more than one segment: %s and %s" % (index + 1, used[led], segment))
                 else:
                     used[led] = segment
-<<<<<<< HEAD
-# PAUL
-# PAUL       self.leds_configured = True
-=======
->>>>>>> 4c2beab8
 
         # Check if LED effects module is installed
         self.led_effect_module = False
         try:
-<<<<<<< HEAD
-           _ = config.get_printer().load_object(config, 'led_effect')
-           self.led_effect_module = True
-=======
             _ = config.get_printer().load_object(config, 'led_effect')
             self.led_effect_module = True
->>>>>>> 4c2beab8
         except Exception:
             pass
 
@@ -168,10 +131,6 @@
     def get_status(self, eventtime=None):
         status = {segment: len(self.virtual_chains[segment].leds) for segment in self.SEGMENTS}
         status.update({
-<<<<<<< HEAD
-# PAUL            'leds_configured': self.leds_configured,
-=======
->>>>>>> 4c2beab8
             'led_effect_module': self.led_effect_module,
             'num_gates': self.num_gates,
             'default_frame_rate': self.frame_rate
