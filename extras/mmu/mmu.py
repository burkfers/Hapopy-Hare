--- conflicted
+++ resolved
@@ -3122,11 +3122,7 @@
 
     def _clear_macro_state(self, reset=False):
         if self.printer.lookup_object('gcode_macro %s' % self.clear_position_macro, None) is not None:
-<<<<<<< HEAD
-            self.wrap_gcode_command(self.clear_position_macro)
-=======
-            self._wrap_gcode_command("%s%s" % (self.clear_position_macro, " RESET=1" if reset else ""))
->>>>>>> 7ca82147
+            self.wrap_gcode_command("%s%s" % (self.clear_position_macro, " RESET=1" if reset else ""))
 
     def _save_toolhead_position_and_park(self, operation, next_pos=None):
         eventtime = self.reactor.monotonic()
