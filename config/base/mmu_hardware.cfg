## Happy Hare MMU hardware config file with config for {brd_type}
##
## Common external mcus:
## 1) EASY-BRD
##  J6 Jumper setting
##   Option 1: Pins 2-3 and 4-5, i.e.  .[..][..] (recommended)
##   This allows for option of "touch" selector setup. Note that this enables the option disables the "extra"
##   switch so the toolhead sensor (if used) would have to be connected to the main mcu
##
##   Option 2: Pins 1-2 and 4-5, i.e.  [..].[..]
##   It you don't care about selector touch operation. The "extra" switch is enabled for other uses
##
##  Note that the EASY-BRD does not expose the DIAG pin for the gear stepper
##
## 2) Fysetc Burrows ERB
##  No jumper configuration is required for Fysetc Burrows ERB board. Both Selector and Gear DIAG pins are exposed
##
##  ERB firmware flashing notes:
##   Must have 12v/24v supply connected
##    > make menuconfig (rpi2040, No bootloader)
##    > make
##  Put card in boot loader mode: Press & Hold 'BOOTSEL' ; click 'RST; ; Release 'BOOTSEL'
##    > make flash FLASH_DEVICE=2e8a:0003
##
## ------
##
## Note about "touch" endstops: Happy Hare provides extremely flexible homing options using both single steppers or synced steppers.
## The "touch" options leverage stallguard and thus require the appropriate 'diag_pin' and stallguard parameters set on the TMC driver
## section.  If you have the diag_pin exposed, it is harmless to define this because they will only be used when explicitly needed
## and configured.
##
## Touch option for each stepper provides these benefits / possibilities:
##  - on extruder stepper allows for the automatic detection of the nozzle!!
##  - on selector stepper allows for the automatic detection of filament stuck in the gate and subsequent recovery
##  - on gear stepper allows for the automatic detection of the extruder entrance
##
## These sound wonderful right?  They are, but there are caveats:
##  - The external EASY-BRD and ERB mcu's are terrible at detecting stallguard and often result in an "undervoltage error". It is generally
##    possible to get selector touch (TMC2209) tuned especially if you set 'stealthchop_threshold' to a value greater than homing speeds and
##    less than move speed. I.e. the stepper runs in stealthchop mode when homing. [klipper experts will know that it switches the chip mode
##    automatically to stealthchop and then back for Stallguard2 support, howver the automatic switching back to spreadcycle at the end homing
##    move seems to provoke the error condition and setting 'shealthchip_threshold' appropriately avoids this condition. More than you wanted
##    to know I'm sure!
##  - I have not had much luck with touch (stallguard) on the gear stepper with EASY-BRD and ERB mcu's and you really want the extra torque
##    of spreadcycle so adjusting 'stealthchop_threshold' is not really an option
##  - Enabling on the extruder stepper is viable but you will likley have to change jumpers on your main mcu to expose the DIAG pin for
##    whichever driver the extruder stepper is connected to.
##
## In summary, "touch" homing with your MMU is an advanced option that requires patience and careful tuning.  Luckily everything works with
## regular endstops and there are creative workaround options for certain homing points (like extruder entry) in the absence of any endstop.
## I'm really interested in creative setups that you come up with. Ping me on Discord (moggieuk#6538)
##
##
## See mmu.cfg for serial definition and pins aliaes
##


# HOMING CAPABLE EXTRUDER --------------------------------------------------------------------------------------------------
# With Happy Hare installed the extruder can be homed.  You will find the usual 'endstop' parameters can be added to your
# '[extruder]' section.  Useless you have some clever load cell attached to your nozzle it only really makes sense to configure 
# stallguard style "touch" homing. To do this add lines similar to this to your existing '[extruder]' definition whether
# you have it defined in printer.cfg.
#
# [extruder]
# endstop_pin: tmc2209_extruder:virtual_endstop
#
# Also be sure to add the appropriate stallguard config to the TMC section, e.g.
#
# [tmc2209 extruder]
# diag_pin: E_DIAG			# Set to MCU pin connected to TMC DIAG pin for extruder
# driver_SGTHRS: 100			# 255 is most sensitive value, 0 is least sensitive
#
# Happy Hare will take care of the rest and add a 'mmu_ext_touch' endstop automatically


# FILAMENT DRIVE GEAR STEPPER  ---------------------------------------------------------------------------------------------
# Note that 'mmu_toolhead' endstop will automatically be added if a toolhead sensor is defined
#
# The default values are tested with the BOM NEMA14 motor. Please adapt these values to the motor you are using
# Example : for NEMA17 motors, you'll usually use higher current
#
[tmc2209 stepper_mmu_gear]
uart_pin: mmu:MMU_GEAR_UART
uart_address: 0 			# Comment out for ERB board
interpolate: True
<<<<<<< HEAD
run_current: 0.5			# NEMA14 motor
hold_current: 0.1			# Recommend this is minimal to reduce power consumption (unless issues with TMC stallguard)
sense_resistor: 0.110			# 0.15 for BTT TMC2226
=======
run_current: 0.5			# ERCF BOM NEMA14 motor
hold_current: 0.1			# Recommend to be small if not using touch homing or move (TMC stallguard)
sense_resistor: 0.110			# Usually 0.11, 0.15 for BTT TMC2226
>>>>>>> aa231409
stealthchop_threshold: 0		# Spreadcycle has more torque and better at speed
#
# Uncomment two lines below if you have TMC and want the ability to use filament "touch" homing with gear stepper
#diag_pin: ^mmu:MMU_GEAR_DIAG		# Set to MCU pin connected to TMC DIAG pin for gear stepper
#driver_SGTHRS: 60			# 255 is most sensitive value, 0 is least sensitive

[stepper_mmu_gear]
step_pin: mmu:MMU_GEAR_STEP
dir_pin: !mmu:MMU_GEAR_DIR
enable_pin: !mmu:MMU_GEAR_ENABLE
rotation_distance: 22.7316868		# Bondtech 5mm Drive Gears. Will be overriden by `mmu_gear_rotation_distance` in mmu_vars.cfg
<<<<<<< HEAD
gear_ratio: 80:20
microsteps: 16 				# Don't need high fidelity
=======
gear_ratio: 80:20			# ERCF 80:20, Tradrack 50:17
microsteps: 16 				# Recommend 16
>>>>>>> aa231409
full_steps_per_rotation: 200		# 200 for 1.8 degree, 400 for 0.9 degree
#
# Uncomment the two lines below to enable filament "touch" homing option with gear motor
#extra_endstop_pins: tmc2209_stepper_mmu_gear:virtual_endstop
#extra_endstop_names: mmu_gear_touch


# SELECTOR STEPPER  --------------------------------------------------------------------------------------------------------
#
[tmc2209 stepper_mmu_selector]
uart_pin: mmu:MMU_SEL_UART
uart_address: 1 			# Comment out for ERB board
<<<<<<< HEAD
run_current: 0.4			# NEMA14 motor
hold_current: 0.2			# Recommend this is small to reduce power consumption (unless issues with TMC stallguard)
=======
run_current: 0.4			# ERCF BOM NEMA17 motor
hold_current: 0.2			# Can be small if not using touch homing or move (TMC stallguard)
>>>>>>> aa231409
interpolate: True
sense_resistor: 0.110
stealthchop_threshold: 100		# Stallguard "touch" movement (slower speeds) best done with stealthchop
#
# Uncomment two lines below if you have TMC and want to use selector "touch" movement and homing
#diag_pin: ^mmu:MMU_SEL_DIAG 		# Set to MCU pin connected to TMC DIAG pin for selector stepper
#driver_SGTHRS: 75			# 255 is most sensitive value, 0 is least sensitive

[stepper_mmu_selector]
step_pin: mmu:MMU_SEL_STEP
dir_pin: !mmu:MMU_SEL_DIR
enable_pin: !mmu:MMU_SEL_ENABLE
rotation_distance: 40
microsteps: 16 				# Don't need high fidelity
full_steps_per_rotation: 200		# 200 for 1.8 degree, 400 for 0.9 degree
endstop_pin: ^mmu:MMU_SEL_ENDSTOP	# Selector microswitch
endstop_name: mmu_sel_home
#
# Uncomment two lines below to give option of  selector "touch" movement and homing
#extra_endstop_pins: tmc2209_stepper_mmu_selector:virtual_endstop
#extra_endstop_names: mmu_sel_touch


# SELECTOR SERVO -----------------------------------------------------------------------------------------------------------
# Basic servo PWM setup. If these values are changed then the angles defined for different positions will also change
#
[mmu_servo mmu_servo]
pin: mmu:MMU_SERVO
maximum_servo_angle: 180
minimum_pulse_width: 0.00085
maximum_pulse_width: 0.00215


# ENCODER -----------------------------------------------------------------------------------------------------------------
# Encoder measures distance, monitors for runout and clogging and constantly calculates % flow rate
# Note that the encoder_resolution set if is purely a default to get started.  It is set through calibration
# and stored in mmu_vars.cfg
#
[mmu_encoder mmu_encoder]
encoder_pin: ^mmu:MMU_ENCODER		# EASY-BRD: ^PA6, Flytech ERB: ^gpio22
encoder_resolution: 1.0			# This is just a starter value. Overriden by `mmu_encoder_resolution` in mmm_vars.cfg
desired_headroom: 5.0			# The clog/runout headroom that MMU will attempt to maintain (closest MMU comes to triggering runout)
average_samples: 4			# The "damping" effect of last measurement. Higher value means clog_length will be reduced more slowly
flowrate_samples: 20			# How many "movements" on the encoder to measure over for flowrate calc


# FILAMENT SENSORS ---------------------------------------------------------------------------------------------------------
# Define the pins for (shared) sensors in the filament path. These will be automatically setup as both endstops (for homing)
# and sensors for visibility purposes. Note that if your MMU has sensors at each gate then these should be defined as endstops
# on each of the gear steppers
#
# Optional 'toolhead' sensor detects filament after extruder entry
# Optional 'extruder' sensor detects filament just before the extruder entry
# Optional shared 'gate' sensor detects filament at the gate of the MMU
#
# Uncomment sensors that are fitted
#
#[filament_switch_sensor toolhead_sensor]
#switch_pin: TOOLHEAD_SENSOR

#[filament_switch_sensor extruder_sensor]
#switch_pin: mmu:EXTRUDER_SENSOR

#[filament_switch_sensor gate_sensor]
#switch_pin: mmu:MMU_GATE_SENSOR
<|MERGE_RESOLUTION|>--- conflicted
+++ resolved
@@ -83,15 +83,9 @@
 uart_pin: mmu:MMU_GEAR_UART
 uart_address: 0 			# Comment out for ERB board
 interpolate: True
-<<<<<<< HEAD
-run_current: 0.5			# NEMA14 motor
-hold_current: 0.1			# Recommend this is minimal to reduce power consumption (unless issues with TMC stallguard)
-sense_resistor: 0.110			# 0.15 for BTT TMC2226
-=======
 run_current: 0.5			# ERCF BOM NEMA14 motor
 hold_current: 0.1			# Recommend to be small if not using touch homing or move (TMC stallguard)
 sense_resistor: 0.110			# Usually 0.11, 0.15 for BTT TMC2226
->>>>>>> aa231409
 stealthchop_threshold: 0		# Spreadcycle has more torque and better at speed
 #
 # Uncomment two lines below if you have TMC and want the ability to use filament "touch" homing with gear stepper
@@ -103,13 +97,8 @@
 dir_pin: !mmu:MMU_GEAR_DIR
 enable_pin: !mmu:MMU_GEAR_ENABLE
 rotation_distance: 22.7316868		# Bondtech 5mm Drive Gears. Will be overriden by `mmu_gear_rotation_distance` in mmu_vars.cfg
-<<<<<<< HEAD
-gear_ratio: 80:20
-microsteps: 16 				# Don't need high fidelity
-=======
 gear_ratio: 80:20			# ERCF 80:20, Tradrack 50:17
 microsteps: 16 				# Recommend 16
->>>>>>> aa231409
 full_steps_per_rotation: 200		# 200 for 1.8 degree, 400 for 0.9 degree
 #
 # Uncomment the two lines below to enable filament "touch" homing option with gear motor
@@ -122,13 +111,8 @@
 [tmc2209 stepper_mmu_selector]
 uart_pin: mmu:MMU_SEL_UART
 uart_address: 1 			# Comment out for ERB board
-<<<<<<< HEAD
-run_current: 0.4			# NEMA14 motor
-hold_current: 0.2			# Recommend this is small to reduce power consumption (unless issues with TMC stallguard)
-=======
 run_current: 0.4			# ERCF BOM NEMA17 motor
 hold_current: 0.2			# Can be small if not using touch homing or move (TMC stallguard)
->>>>>>> aa231409
 interpolate: True
 sense_resistor: 0.110
 stealthchop_threshold: 100		# Stallguard "touch" movement (slower speeds) best done with stealthchop
